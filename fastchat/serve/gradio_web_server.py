--- conflicted
+++ resolved
@@ -38,24 +38,8 @@
 from fastchat.serve.api_provider import get_api_provider_stream_iter
 from fastchat.serve.gradio_global_state import Context
 from fastchat.serve.remote_logger import get_remote_logger
-<<<<<<< HEAD
-from fastchat.serve.sandbox.code_runner import (
-    SandboxGradioSandboxComponents,
-    SandboxEnvironment,
-    DEFAULT_SANDBOX_INSTRUCTIONS,
-    RUN_CODE_BUTTON_HTML,
-    ChatbotSandboxState,
-    SUPPORTED_SANDBOX_ENVIRONMENTS,
-    create_chatbot_sandbox_state,
-    on_click_code_message_run,
-    on_edit_code,
-    update_sandbox_config,
-    update_visibility_for_single_model,
-)
-=======
 from fastchat.serve.sandbox.code_runner import SandboxGradioSandboxComponents, SandboxEnvironment, DEFAULT_SANDBOX_INSTRUCTIONS, RUN_CODE_BUTTON_HTML, ChatbotSandboxState, SUPPORTED_SANDBOX_ENVIRONMENTS, create_chatbot_sandbox_state, on_click_code_message_run, on_edit_code, update_sandbox_config, update_visibility_for_single_model
 from fastchat.serve.sandbox.sandbox_telemetry import log_sandbox_telemetry_gradio_fn
->>>>>>> 82904781
 from fastchat.utils import (
     build_logger,
     get_window_url_params_js,
@@ -945,7 +929,7 @@
     )
 
     state = gr.State()
-    
+
     with gr.Group(elem_id="share-region-named"):
         with gr.Row(elem_id="model_selector_row"):
             model_selector = gr.Dropdown(
