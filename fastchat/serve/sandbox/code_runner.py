--- conflicted
+++ resolved
@@ -23,7 +23,6 @@
     PYTHON_CODE_INTERPRETER = 'python_code_interpreter'
     JAVASCRIPT_CODE_INTERPRETER = 'javascript_code_interpreter'
     # Web UI Frameworks
-<<<<<<< HEAD
     HTML = 'html'
     REACT = 'react'
     VUE = 'vue'
@@ -31,15 +30,6 @@
     STREAMLIT = 'streamlit'
     NICEGUI = 'nicegui'
     PYGAME = 'pygame'
-=======
-    HTML = 'HTML'
-    REACT = 'React'
-    VUE = 'Vue'
-    GRADIO = 'Gradio'
-    STREAMLIT = 'Streamlit'
-    NICEGUI = 'NiceGUI'
-    PYGAME = 'PyGame'
->>>>>>> f8de68ed
 
 
 SUPPORTED_SANDBOX_ENVIRONMENTS: list[str] = [
@@ -102,20 +92,10 @@
 """
 
 DEFAULT_HTML_SANDBOX_INSTRUCTION = """
-<<<<<<< HEAD
 Generate completely self-contained HTML code within a single file:
 - All CSS and JavaScript MUST be included inline within the HTML file
 - External libraries and resources are NOT permitted
 """
-=======
-Generate HTML code for a single HTML file to be executed in a sandbox. You can add style and javascript. Do not use external libraries or import external files.
-"""
-
-DEFAULT_REACT_SANDBOX_INSTRUCTION = """ Generate typescript for a single-file Next.js 13+ React component tsx file. . Do not use external libs or import external files. Allowed libs: ["nextjs@14.2.5", "typescript", "@types/node", "@types/react", "@types/react-dom", "postcss", "tailwindcss", "shadcn"] """
-'''
-Default sandbox prompt instruction.
-'''
->>>>>>> f8de68ed
 
 DEFAULT_REACT_SANDBOX_INSTRUCTION = """
 Generate a self-contained, single-file Next.js 13+ React component in TypeScript:
@@ -183,7 +163,6 @@
 [your code here]
 ```
 
-<<<<<<< HEAD
 ## Sandbox Guidelines
 - ALWAYS trigger the sandbox environment by default when generating code for execution, unless responding to theoretical questions or providing conceptual explanations.
 - Begin responses with relevant context, technical explanations, or reasoning processes before introducing code execution. The sandbox trigger should be integrated naturally within your response.
@@ -231,32 +210,6 @@
     SandboxEnvironment.STREAMLIT: GENERAL_SANDBOX_INSTRUCTION.format(environment_name=SandboxEnvironment.STREAMLIT) + DEFAULT_STREAMLIT_SANDBOX_INSTRUCTION.strip(),
     SandboxEnvironment.NICEGUI: GENERAL_SANDBOX_INSTRUCTION.format(environment_name=SandboxEnvironment.NICEGUI) + DEFAULT_NICEGUI_SANDBOX_INSTRUCTION.strip(),
     SandboxEnvironment.PYGAME: GENERAL_SANDBOX_INSTRUCTION.format(environment_name=SandboxEnvironment.PYGAME) + DEFAULT_PYGAME_SANDBOX_INSTRUCTION.strip(),
-=======
-You can choose from the following sandbox environments:
-"""
-+ 'Sandbox Environment Name: ' + SandboxEnvironment.PYTHON_CODE_INTERPRETER + '\n' + DEFAULT_PYTHON_CODE_INTERPRETER_INSTRUCTION.strip() + '\n------\n'
-+ 'Sandbox Environment Name: ' + SandboxEnvironment.JAVASCRIPT_CODE_INTERPRETER + '\n' + DEFAULT_JAVASCRIPT_CODE_INTERPRETER_INSTRUCTION.strip() + '\n------\n'
-+ 'Sandbox Environment Name: ' + SandboxEnvironment.HTML + '\n' + DEFAULT_HTML_SANDBOX_INSTRUCTION.strip() + '\n------\n'
-+ 'Sandbox Environment Name: ' + SandboxEnvironment.REACT + '\n' + DEFAULT_REACT_SANDBOX_INSTRUCTION.strip() + '\n------\n'
-+ 'Sandbox Environment Name: ' + SandboxEnvironment.VUE + '\n' + DEFAULT_VUE_SANDBOX_INSTRUCTION.strip() + '\n------\n'
-+ 'Sandbox Environment Name: ' + SandboxEnvironment.GRADIO + '\n' + DEFAULT_GRADIO_SANDBOX_INSTRUCTION.strip() + '\n------\n'
-+ 'Sandbox Environment Name: ' + SandboxEnvironment.STREAMLIT + '\n' + DEFAULT_STREAMLIT_SANDBOX_INSTRUCTION.strip() + '\n------\n'
-+ 'Sandbox Environment Name: ' + SandboxEnvironment.NICEGUI + '\n' + DEFAULT_NICEGUI_SANDBOX_INSTRUCTION.strip() + '\n------\n'
-+ 'Sandbox Environment Name: ' + SandboxEnvironment.PYGAME + '\n' + DEFAULT_PYGAME_SANDBOX_INSTRUCTION.strip() + '\n------\n'
-)
-
-DEFAULT_SANDBOX_INSTRUCTIONS: dict[SandboxEnvironment, str] = {
-    SandboxEnvironment.AUTO: AUTO_SANDBOX_INSTRUCTION.strip(),
-    SandboxEnvironment.PYTHON_CODE_INTERPRETER: GENERAL_SANDBOX_INSTRUCTION + DEFAULT_PYTHON_CODE_INTERPRETER_INSTRUCTION.strip(),
-    SandboxEnvironment.JAVASCRIPT_CODE_INTERPRETER: GENERAL_SANDBOX_INSTRUCTION + DEFAULT_JAVASCRIPT_CODE_INTERPRETER_INSTRUCTION.strip(),
-    SandboxEnvironment.HTML: GENERAL_SANDBOX_INSTRUCTION + DEFAULT_HTML_SANDBOX_INSTRUCTION.strip(),
-    SandboxEnvironment.REACT: GENERAL_SANDBOX_INSTRUCTION + DEFAULT_REACT_SANDBOX_INSTRUCTION.strip(),
-    SandboxEnvironment.VUE: GENERAL_SANDBOX_INSTRUCTION + DEFAULT_VUE_SANDBOX_INSTRUCTION.strip(),
-    SandboxEnvironment.GRADIO: GENERAL_SANDBOX_INSTRUCTION + DEFAULT_GRADIO_SANDBOX_INSTRUCTION.strip(),
-    SandboxEnvironment.STREAMLIT: GENERAL_SANDBOX_INSTRUCTION + DEFAULT_STREAMLIT_SANDBOX_INSTRUCTION.strip(),
-    SandboxEnvironment.NICEGUI: GENERAL_SANDBOX_INSTRUCTION + DEFAULT_NICEGUI_SANDBOX_INSTRUCTION.strip(),
-    SandboxEnvironment.PYGAME: GENERAL_SANDBOX_INSTRUCTION + DEFAULT_PYGAME_SANDBOX_INSTRUCTION.strip(),
->>>>>>> f8de68ed
 }
 
 print(AUTO_SANDBOX_INSTRUCTION)
