"""
Run generated code in a sandbox environment.
"""

from enum import StrEnum
from typing import Any, Generator, TypeAlias, TypedDict, Set
import gradio as gr
import re
import os
import base64
from e2b import Sandbox
from e2b_code_interpreter import Sandbox as CodeSandbox
from e2b.sandbox.commands.command_handle import CommandExitException
from e2b.exceptions import TimeoutException
from gradio_sandboxcomponent import SandboxComponent
import ast
import subprocess
import json
from tempfile import NamedTemporaryFile
from tree_sitter import Language, Node, Parser
import tree_sitter_javascript
import tree_sitter_typescript
from pathlib import Path
import sys
import threading
from httpcore import ReadTimeout
import queue

<<<<<<< HEAD
E2B_API_KEY = os.environ.get("E2B_API_KEY")
"""
API key for the e2b API.
"""

=======
from .constants import E2B_API_KEY, SANDBOX_TEMPLATE_ID, SANDBOX_NGINX_PORT
from .sandbox_manager import get_sandbox_app_url, create_sandbox
>>>>>>> 82904781

class SandboxEnvironment(StrEnum):
    AUTO = "Auto"
    # Code Interpreter
    PYTHON_CODE_INTERPRETER = "Python Code Interpreter"
    JAVASCRIPT_CODE_INTERPRETER = "Javascript Code Interpreter"
    # Web UI Frameworks
    HTML = "HTML"
    REACT = "React"
    VUE = "Vue"
    GRADIO = "Gradio"
    STREAMLIT = "Streamlit"
    NICEGUI = "NiceGUI"
    PYGAME = "PyGame"


SUPPORTED_SANDBOX_ENVIRONMENTS: list[str] = [env.value for env in SandboxEnvironment]

WEB_UI_SANDBOX_ENVIRONMENTS = [
    SandboxEnvironment.HTML,
    SandboxEnvironment.REACT,
    SandboxEnvironment.VUE,
    SandboxEnvironment.GRADIO,
    SandboxEnvironment.STREAMLIT,
    SandboxEnvironment.NICEGUI,
    SandboxEnvironment.PYGAME,
]

VALID_GRADIO_CODE_LANGUAGES = [
    "python",
    "c",
    "cpp",
    "markdown",
    "json",
    "html",
    "css",
    "javascript",
    "jinja2",
    "typescript",
    "yaml",
    "dockerfile",
    "shell",
    "r",
    "sql",
    "sql-msSQL",
    "sql-mySQL",
    "sql-mariaDB",
    "sql-sqlite",
    "sql-cassandra",
    "sql-plSQL",
    "sql-hive",
    "sql-pgSQL",
    "sql-gql",
    "sql-gpSQL",
    "sql-sparkSQL",
    "sql-esper",
]
"""
Languages that gradio code component can render.
"""

RUN_CODE_BUTTON_HTML = "<button style='background-color: #4CAF50; border: none; color: white; padding: 10px 24px; text-align: center; text-decoration: none; display: inline-block; font-size: 16px; margin: 4px 2px; cursor: pointer; border-radius: 12px;'>Click to Run in Sandbox</button>"
"""
Button in the chat to run the code in the sandbox.
"""

GENERAL_SANDBOX_INSTRUCTION = """\
You are an expert Software Engineer, UI/UX designer, and product manager. Your task is to generate self-contained, executable code for a single file or block that can run directly in a sandbox environment. Feel free to ask questions or explain your reasoning.
If you do a great job based on the instructions, you will be rewarded with a high salary and a promotion.

Your code must be written using one of these supported development frameworks and environments:
- React (JavaScript/TypeScript)
- Vue (JavaScript/TypeScript)
- HTML (Vanilla HTML)
- Gradio (Python)
- Streamlit (Python)
- PyGame (Python)
- Python Code Interpreter
- JavaScript Code Interpreter

All web framework code (React, Vue, HTML) must be directly rendered in a browser and immediately executable without additional setup. DO NOT create separate CSS files
Python-based frameworks should be directly executable in a browser environment.
The code to be executed in Code Interpreters must be plain Python or JavaScript programs that do not require web UI frameworks or standard user input.

The code must be in the markdown format:
```<language>
<code>
```

Before you begin writing any code, you must follow these fundamental rules:
- You are NOT allowed to start directly with a code block. Before writing code, ALWAYS think carefully step-by-step
- Your response must contain a clear explanation of the solution you are providing
- ALWAYS generate complete, self-contained code in a single file
- You CAN NOT split your program into multiple files or multiple code blocks
- If you use any external libraries, make sure to specify them for the installation command in either `pip install` or `npm install`
- You prefer JavaScript over HTML
- Each code block must be completely independent. If modifications are needed, the entire code block must be rewritten
- When fetching data, you MUST use external libraries and packages, and avoid using placeholder URLs or URLs that require API keys
- Make sure the program is functional by creating a state when needed and having no required props
- Make sure to include all necessary code in one file
- There are no additional files in the local file system, unless you create them inside the same program
- Do not touch project dependencies files like package.json, package-lock.json, requirements.txt, etc

When developing with React or Vue components, follow these specific requirements:
- Use TypeScript or JavaScript as the language
- DO NOT use gray text color on a white background
- Make sure it can run by itself by using a default export at the end of the file
- DO NOT CALL `ReactDOM.render()` AT THE END OF THE FILE
- Use Tailwind classes for styling. DO NOT USE ARBITRARY VALUES (e.g. 'h-[600px]'). Make sure to use a consistent color palette
- If you use any imports from React like `useState` or `useEffect`, make sure to import them directly
- Use Tailwind margin and padding classes to style the components and ensure proper spacing
- Various npm packages are available to be imported, e.g. `import { LineChart, XAxis, ... } from "recharts"` & `<LineChart ...><XAxis dataKey="name"> ...`
- Images from the web are not allowed, but you can use placeholder images by specifying the width and height like so `<img src="/api/placeholder/400/320" alt="placeholder" />`

For Python development, you must follow these constraints:
- Make sure it does not require any user inputs
- Choose suitable PyPI packages to be imported, e.g., `import pandas`
- Avoid using libraries that require desktop GUI interfaces, with the exceptions of `pygame`, `gradio`, and `streamlit` which are explicitly supported
- For PyGame applications, you have to write the main function as an async function like:
```python
import asyncio
import pygame

async def main():
    global game_state
    while game_state:
        game_state(pygame.event.get())
        pygame.display.update()
        await asyncio.sleep(0) # it must be called on every frame

if __name__ == "__main__":
    asyncio.run(main())
```

For HTML development, ensure that:
- All HTML code must be self-contained in a single file
- Include any necessary CSS and JavaScript within the HTML file
- Ensure the code is directly executable in a browser environment
- Images from the web are not allowed, but you can use placeholder images by specifying the width and height like so `<img src="/api/placeholder/400/320" alt="placeholder" />`
"""

DEFAULT_PYTHON_CODE_INTERPRETER_INSTRUCTION = """
Generate self-contained Python code for execution in a code interpreter.
There are standard and pre-installed libraries: aiohttp, beautifulsoup4, bokeh, gensim, imageio, joblib, librosa, matplotlib, nltk, numpy, opencv-python, openpyxl, pandas, plotly, pytest, python-docx, pytz, requests, scikit-image, scikit-learn, scipy, seaborn, soundfile, spacy, textblob, tornado, urllib3, xarray, xlrd, sympy.
Output via stdout, stderr, or render images, plots, and tables.
"""

DEFAULT_JAVASCRIPT_CODE_INTERPRETER_INSTRUCTION = """
Generate JavaScript code suitable for execution in a code interpreter environment. This is not for web page apps.
Ensure the code is self-contained and does not rely on browser-specific APIs.
You can output in stdout, stderr, or render images, plots, and tables.
"""

DEFAULT_HTML_SANDBOX_INSTRUCTION = """
Generate HTML code for a single vanilla HTML file to be executed in a sandbox. You can add style and javascript.
"""

DEFAULT_REACT_SANDBOX_INSTRUCTION = """ Generate typescript for a single-file Next.js 13+ React component tsx file. Pre-installed libs: ["nextjs@14.2.5", "typescript", "@types/node", "@types/react", "@types/react-dom", "postcss", "tailwindcss", "shadcn"] """
"""
Default sandbox prompt instruction.
"""

DEFAULT_VUE_SANDBOX_INSTRUCTION = """ Generate TypeScript for a single-file Vue.js 3+ component (SFC) in .vue format. The component should be a simple custom page in a styled `<div>` element. Do not include <NuxtWelcome /> or reference any external components. Surround the code with ``` in markdown. Pre-installed libs: ["nextjs@14.2.5", "typescript", "@types/node", "@types/react", "@types/react-dom", "postcss", "tailwindcss", "shadcn"], """
"""
Default sandbox prompt instruction for vue.
"""

DEFAULT_PYGAME_SANDBOX_INSTRUCTION = """
Generate a pygame code snippet for a single file.
Write pygame main method in async function like:
```python
import asyncio
import pygame

async def main():
    global game_state
    while game_state:
        game_state(pygame.event.get())
        pygame.display.update()
        await asyncio.sleep(0) # it must be called on every frame

if __name__ == "__main__":
    asyncio.run(main())
```
"""

DEFAULT_GRADIO_SANDBOX_INSTRUCTION = """
Generate Python code for a single-file Gradio application using the Gradio library.
"""

DEFAULT_NICEGUI_SANDBOX_INSTRUCTION = """
Generate a Python NiceGUI code snippet for a single file.
"""

DEFAULT_STREAMLIT_SANDBOX_INSTRUCTION = """
Generate Python code for a single-file Streamlit application using the Streamlit library.
The app should automatically reload when changes are made.
"""

AUTO_SANDBOX_INSTRUCTION = (
    """
You are an expert Software Engineer. Generate code for a single file to be executed in a sandbox. Do not import external files. You can output information if needed.

The code should be in the markdown format:
```<language>
<code>
```

You can choose from the following sandbox environments:
"""
    + "Sandbox Environment Name: "
    + SandboxEnvironment.PYTHON_CODE_INTERPRETER
    + "\n"
    + DEFAULT_PYTHON_CODE_INTERPRETER_INSTRUCTION.strip()
    + "\n------\n"
    + "Sandbox Environment Name: "
    + SandboxEnvironment.REACT
    + "\n"
    + DEFAULT_REACT_SANDBOX_INSTRUCTION.strip()
    + "\n------\n"
    + "Sandbox Environment Name: "
    + SandboxEnvironment.VUE
    + "\n"
    + DEFAULT_VUE_SANDBOX_INSTRUCTION.strip()
    + "\n------\n"
    + "Sandbox Environment Name: "
    + SandboxEnvironment.JAVASCRIPT_CODE_INTERPRETER
    + "\n"
    + DEFAULT_JAVASCRIPT_CODE_INTERPRETER_INSTRUCTION.strip()
    + "\n------\n"
    + "Sandbox Environment Name: "
    + SandboxEnvironment.HTML
    + "\n"
    + DEFAULT_HTML_SANDBOX_INSTRUCTION.strip()
    + "\n------\n"
    + "Sandbox Environment Name: "
    + SandboxEnvironment.GRADIO
    + "\n"
    + DEFAULT_GRADIO_SANDBOX_INSTRUCTION.strip()
    + "\n------\n"
    + "Sandbox Environment Name: "
    + SandboxEnvironment.STREAMLIT
    + "\n"
    + DEFAULT_STREAMLIT_SANDBOX_INSTRUCTION.strip()
    + "\n------\n"
    + "Sandbox Environment Name: "
    + SandboxEnvironment.NICEGUI
    + "\n"
    + DEFAULT_NICEGUI_SANDBOX_INSTRUCTION.strip()
    + "\n------\n"
    + "Sandbox Environment Name: "
    + SandboxEnvironment.PYGAME
    + "\n"
    + DEFAULT_PYGAME_SANDBOX_INSTRUCTION.strip()
    + "\n------\n"
)

DEFAULT_SANDBOX_INSTRUCTIONS: dict[SandboxEnvironment, str] = {
    SandboxEnvironment.AUTO: GENERAL_SANDBOX_INSTRUCTION.strip(),
    SandboxEnvironment.PYTHON_CODE_INTERPRETER: GENERAL_SANDBOX_INSTRUCTION
    + DEFAULT_PYTHON_CODE_INTERPRETER_INSTRUCTION.strip(),
    SandboxEnvironment.JAVASCRIPT_CODE_INTERPRETER: GENERAL_SANDBOX_INSTRUCTION
    + DEFAULT_JAVASCRIPT_CODE_INTERPRETER_INSTRUCTION.strip(),
    SandboxEnvironment.HTML: GENERAL_SANDBOX_INSTRUCTION
    + DEFAULT_HTML_SANDBOX_INSTRUCTION.strip(),
    SandboxEnvironment.REACT: GENERAL_SANDBOX_INSTRUCTION
    + DEFAULT_REACT_SANDBOX_INSTRUCTION.strip(),
    SandboxEnvironment.VUE: GENERAL_SANDBOX_INSTRUCTION
    + DEFAULT_VUE_SANDBOX_INSTRUCTION.strip(),
    SandboxEnvironment.GRADIO: GENERAL_SANDBOX_INSTRUCTION
    + DEFAULT_GRADIO_SANDBOX_INSTRUCTION.strip(),
    SandboxEnvironment.STREAMLIT: GENERAL_SANDBOX_INSTRUCTION
    + DEFAULT_STREAMLIT_SANDBOX_INSTRUCTION.strip(),
    SandboxEnvironment.NICEGUI: GENERAL_SANDBOX_INSTRUCTION
    + DEFAULT_NICEGUI_SANDBOX_INSTRUCTION.strip(),
    SandboxEnvironment.PYGAME: GENERAL_SANDBOX_INSTRUCTION
    + DEFAULT_PYGAME_SANDBOX_INSTRUCTION.strip(),
}


SandboxGradioSandboxComponents: TypeAlias = tuple[
    gr.Markdown | Any,  # sandbox_output
    SandboxComponent | Any,  # sandbox_ui
    gr.Code | Any,  # sandbox_code
]
"""
Gradio components for the sandbox.
"""


class ChatbotSandboxState(TypedDict):
    """
    Chatbot sandbox state in gr.state.
    """

    enable_sandbox: bool
    """
    Whether the code sandbox is enabled.
    """
    sandbox_instruction: str | None
    """
    The sandbox instruction to display.
    """
    enabled_round: int
    """
    The chat round after which the sandbox is enabled.
    """
    sandbox_environment: SandboxEnvironment | None
    """
    The sandbox environment to run the code.
    """
    auto_selected_sandbox_environment: SandboxEnvironment | None
    """
    The sandbox environment selected automatically.
    """
    code_to_execute: str | None
    """
    The code to execute in the sandbox.
    """
    code_language: str | None
    """
    The code language to execute in the sandbox.
    """
    code_dependencies: tuple[list[str], list[str]]
    """
    The code dependencies for the sandbox (python, npm).
<<<<<<< HEAD
    """
=======
    '''
    sandbox_id: str | None
    '''
    The sandbox id. None if no running.
    '''
>>>>>>> 82904781
    btn_list_length: int | None


def create_chatbot_sandbox_state(btn_list_length: int) -> ChatbotSandboxState:
    """
    Create a new chatbot sandbox state.
    """
    return {
        "enable_sandbox": False,
        "sandbox_environment": None,
        "auto_selected_sandbox_environment": None,
        "sandbox_instruction": None,
        "code_to_execute": "",
        "code_language": None,
        "code_dependencies": ([], []),
        "enabled_round": 0,
<<<<<<< HEAD
        "btn_list_length": btn_list_length,
=======
        "sandbox_id": None,
        "btn_list_length": btn_list_length
>>>>>>> 82904781
    }


def update_sandbox_config_multi(
    enable_sandbox: bool,
    sandbox_environment: SandboxEnvironment,
    *states: ChatbotSandboxState,
) -> list[ChatbotSandboxState]:
    """
    Fn to update sandbox config.
    """
    return [
        update_sandbox_config(enable_sandbox, sandbox_environment, state)
        for state in states
    ]


def update_sandbox_config(
    enable_sandbox: bool,
    sandbox_environment: SandboxEnvironment,
    state: ChatbotSandboxState,
) -> ChatbotSandboxState:
    """
    Fn to update sandbox config for single model.
    """
    state["enable_sandbox"] = enable_sandbox
    state["sandbox_environment"] = sandbox_environment
    state["sandbox_instruction"] = DEFAULT_SANDBOX_INSTRUCTIONS.get(
        sandbox_environment, None
    )
    return state


def update_visibility(visible):
    return [gr.update(visible=visible)] * 12


def update_visibility_for_single_model(visible: bool, component_cnt: int):
    return [gr.update(visible=visible)] * component_cnt


def extract_python_imports(code: str) -> list[str]:
    """
    Extract Python package imports using AST parsing.
    Returns a list of top-level package names.
    """
    try:
        tree = ast.parse(code)
    except SyntaxError:
        return []

    packages: Set[str] = set()

    for node in ast.walk(tree):
        try:
            if isinstance(node, ast.Import):
                for name in node.names:
                    # Get the top-level package name from any dotted path
                    # e.g., 'foo.bar.baz' -> 'foo'
                    if name.name:  # Ensure there's a name
                        packages.add(name.name.split(".")[0])

            elif isinstance(node, ast.ImportFrom):
                # Skip relative imports (those starting with dots)
                if node.level == 0 and node.module:
                    # Get the top-level package name
                    # e.g., from foo.bar import baz -> 'foo'
                    packages.add(node.module.split(".")[0])

            # Also check for common dynamic import patterns
            elif isinstance(node, ast.Call):
                if isinstance(node.func, ast.Name) and node.func.id == "importlib":
                    # Handle importlib.import_module('package')
                    if len(node.args) > 0 and isinstance(node.args[0], ast.Str):
                        packages.add(node.args[0].s.split(".")[0])
                elif isinstance(node.func, ast.Attribute) and isinstance(
                    node.func.value, ast.Name
                ):
                    # Handle __import__('package') and importlib.import_module('package')
                    if (
                        node.func.value.id == "importlib"
                        and node.func.attr == "import_module"
                    ):
                        if len(node.args) > 0 and isinstance(node.args[0], ast.Str):
                            packages.add(node.args[0].s.split(".")[0])
                    elif node.func.attr == "__import__":
                        if len(node.args) > 0 and isinstance(node.args[0], ast.Str):
                            packages.add(node.args[0].s.split(".")[0])
        except Exception as e:
            print(f"Error processing node {type(node)}: {e}")
            continue

    # Filter out standard library modules using sys.stdlib_module_names
    std_libs = set(sys.stdlib_module_names)

    return list(packages - std_libs)


def extract_js_imports(code: str) -> list[str]:
    """
    Extract npm package imports using Tree-sitter for robust parsing.
    Handles both JavaScript and TypeScript code, including Vue SFC.
    Returns a list of package names.
    """
    try:
        # For Vue SFC, extract the script section first
        script_match = re.search(r"<script.*?>(.*?)</script>", code, re.DOTALL)
        if script_match:
            code = script_match.group(1).strip()

        # Initialize parsers with language modules
        ts_parser = Parser(Language(tree_sitter_typescript.language_tsx()))
        js_parser = Parser(Language(tree_sitter_javascript.language()))

        # Try parsing as TypeScript first, then JavaScript
        code_bytes = bytes(code, "utf8")
        try:
            tree = ts_parser.parse(code_bytes)
        except Exception as e:
            print(f"TypeScript parsing failed: {e}")
            try:
                tree = js_parser.parse(code_bytes)
            except Exception as e:
                print(f"JavaScript parsing failed: {e}")
                tree = None

        if tree is None:
            raise Exception("Both TypeScript and JavaScript parsing failed")

        packages: Set[str] = set()

        def extract_package_name(node: Node) -> str | None:
            """Extract package name from string literal or template string"""
            if node.type in ["string", "string_fragment"]:
                # Handle regular string literals
                pkg_path = code[node.start_byte : node.end_byte].strip("\"'")
                if not pkg_path.startswith("."):
                    # Handle scoped packages differently
                    if pkg_path.startswith("@"):
                        parts = pkg_path.split("/")
                        if len(parts) >= 2:
                            return "/".join(parts[:2])  # Return @scope/package
                    return pkg_path.split("/")[
                        0
                    ]  # Return just the package name for non-scoped packages
            elif node.type == "template_string":
                # Handle template literals
                content = ""
                has_template_var = False
                for child in node.children:
                    if child.type == "string_fragment":
                        content += code[child.start_byte : child.end_byte]
                    elif child.type == "template_substitution":
                        has_template_var = True
                        continue

                if not content or content.startswith("."):
                    return None

                if has_template_var:
                    if content.endswith("-literal"):
                        return "package-template-literal"
                    return None

                if content.startswith("@"):
                    parts = content.split("/")
                    if len(parts) >= 2:
                        return "/".join(parts[:2])
                return content.split("/")[0]
            return None

        def visit_node(node: Node) -> None:
            if node.type == "import_statement":
                # Handle ES6 imports
                string_node = node.child_by_field_name("source")
                if string_node:
                    pkg_name = extract_package_name(string_node)
                    if pkg_name:
                        packages.add(pkg_name)

            elif node.type == "export_statement":
                # Handle re-exports
                source = node.child_by_field_name("source")
                if source:
                    pkg_name = extract_package_name(source)
                    if pkg_name:
                        packages.add(pkg_name)

            elif node.type == "call_expression":
                # Handle require calls and dynamic imports
                func_node = node.child_by_field_name("function")
                if func_node and func_node.text:
                    func_name = func_node.text.decode("utf8")
                    if func_name in ["require", "import"]:
                        args = node.child_by_field_name("arguments")
                        if args and args.named_children:
                            arg = args.named_children[0]
                            pkg_name = extract_package_name(arg)
                            if pkg_name:
                                packages.add(pkg_name)

            # Recursively visit children
            for child in node.children:
                visit_node(child)

        visit_node(tree.root_node)
        return list(packages)

    except Exception as e:
        print(f"Tree-sitter parsing failed: {e}")
        # Fallback to basic regex parsing if tree-sitter fails
        packages: Set[str] = set()

        # First try to extract script section for Vue SFC
        script_match = re.search(r"<script.*?>(.*?)</script>", code, re.DOTALL)
        if script_match:
            code = script_match.group(1).strip()

        # Look for imports
        import_patterns = [
            r'(?:import|require)\s*\(\s*[\'"](@?[\w-]+(?:/[\w-]+)*)[\'"]',  # dynamic imports
            r'(?:import|from)\s+[\'"](@?[\w-]+(?:/[\w-]+)*)[\'"]',  # static imports
            r'require\s*\(\s*[\'"](@?[\w-]+(?:/[\w-]+)*)[\'"]',  # require statements
        ]

        for pattern in import_patterns:
            matches = re.finditer(pattern, code)
            for match in matches:
                pkg_name = match.group(1)
                if not pkg_name.startswith("."):
                    if pkg_name.startswith("@"):
                        parts = pkg_name.split("/")
                        if len(parts) >= 2:
                            packages.add("/".join(parts[:2]))
                    else:
                        packages.add(pkg_name.split("/")[0])

        return list(packages)


def determine_python_environment(
    code: str, imports: list[str]
) -> SandboxEnvironment | None:
    """
    Determine Python sandbox environment based on imports and AST analysis.
    """
    try:
        tree = ast.parse(code)
        for node in ast.walk(tree):
            # Check for specific framework usage patterns
            if isinstance(node, ast.Name) and node.id == "gr":
                return SandboxEnvironment.GRADIO
            elif isinstance(node, ast.Name) and node.id == "st":
                return SandboxEnvironment.STREAMLIT
    except SyntaxError:
        pass

    # Check imports for framework detection
    if "pygame" in imports:
        return SandboxEnvironment.PYGAME
    elif "gradio" in imports:
        return SandboxEnvironment.GRADIO
    elif "streamlit" in imports:
        return SandboxEnvironment.STREAMLIT
    elif "nicegui" in imports:
        return SandboxEnvironment.NICEGUI

    return SandboxEnvironment.PYTHON_CODE_INTERPRETER


def determine_js_environment(
    code: str, imports: list[str]
) -> SandboxEnvironment | None:
    """
    Determine JavaScript/TypeScript sandbox environment based on imports and AST analysis.
    """
    try:
        # Initialize parser
        ts_parser = Parser(Language(tree_sitter_typescript.language_tsx()))

        # Parse the code
        tree = ts_parser.parse(bytes(code, "utf8"))

        def has_framework_patterns(node: Node) -> bool:
            # Check for React patterns
            if node.type in ["jsx_element", "jsx_self_closing_element"]:
                return True
            # Check for Vue template
            elif node.type == "template_element":
                return True
            return False

        # Check for framework-specific patterns in the AST
        cursor = tree.walk()
        reached_end = False
        while not reached_end:
            if has_framework_patterns(cursor.node):
                if cursor.node.type.startswith("jsx"):
                    return SandboxEnvironment.REACT
                elif cursor.node.type == "template_element":
                    return SandboxEnvironment.VUE

            reached_end = not cursor.goto_next_sibling()
            if reached_end and cursor.goto_parent():
                reached_end = not cursor.goto_next_sibling()

    except Exception:
        pass

    # Check imports for framework detection
    react_packages = {"react", "@react", "next", "@next"}
    vue_packages = {"vue", "@vue", "nuxt", "@nuxt"}

    if any(pkg in react_packages for pkg in imports):
        return SandboxEnvironment.REACT
    elif any(pkg in vue_packages for pkg in imports):
        return SandboxEnvironment.VUE

    return SandboxEnvironment.JAVASCRIPT_CODE_INTERPRETER


def detect_js_ts_code_lang(code: str) -> str:
    """
    Detect whether code is JavaScript or TypeScript using Tree-sitter AST parsing.
    Handles Vue SFC, React, and regular JS/TS files.

    Args:
        code (str): The code to analyze

    Returns:
        str: 'typescript' if TypeScript patterns are found, 'javascript' otherwise
    """
    # Quick check for explicit TypeScript in Vue SFC
    if '<script lang="ts">' in code or '<script lang="typescript">' in code:
        return "typescript"

    try:
        # Initialize TypeScript parser
        ts_parser = Parser(Language(tree_sitter_typescript.language_tsx()))

        # Parse the code
        tree = ts_parser.parse(bytes(code, "utf8"))

        def has_typescript_patterns(node: Node) -> bool:
            # Check for TypeScript-specific syntax
            if node.type in {
                "type_annotation",  # Type annotations
                "type_alias_declaration",  # type Foo = ...
                "interface_declaration",  # interface Foo
                "enum_declaration",  # enum Foo
                "implements_clause",  # implements Interface
                "type_parameter",  # Generic type parameters
                "type_assertion",  # Type assertions
                "type_predicate",  # Type predicates in functions
                "type_arguments",  # Generic type arguments
                "readonly_type",  # readonly keyword
                "mapped_type",  # Mapped types
                "conditional_type",  # Conditional types
                "union_type",  # Union types
                "intersection_type",  # Intersection types
                "tuple_type",  # Tuple types
                "optional_parameter",  # Optional parameters
                "decorator",  # Decorators
                "ambient_declaration",  # Ambient declarations
                "declare_statement",  # declare keyword
                "accessibility_modifier",  # private/protected/public
            }:
                return True

            # Check for type annotations in variable declarations
            if node.type == "variable_declarator":
                for child in node.children:
                    if child.type == "type_annotation":
                        return True

            # Check for return type annotations in functions
            if node.type in {
                "function_declaration",
                "method_definition",
                "arrow_function",
            }:
                for child in node.children:
                    if child.type == "type_annotation":
                        return True

            return False

        # Walk the AST to find TypeScript patterns
        cursor = tree.walk()

        def visit_node() -> bool:
            if has_typescript_patterns(cursor.node):
                return True

            # Check children
            if cursor.goto_first_child():
                while True:
                    if visit_node():
                        return True
                    if not cursor.goto_next_sibling():
                        break
                cursor.goto_parent()

            return False

        if visit_node():
            return "typescript"

    except Exception as e:
        print(f"Tree-sitter parsing error: {e}")
        # Fallback to basic checks if parsing fails
        pass

    return "javascript"


def extract_inline_pip_install_commands(code: str) -> tuple[list[str], str]:
    """
    Extracts pip install commands from inline code comments and returns both the packages and cleaned code.
    This is useful for cases where pip install commands are written as comments in the code or
    Jupyter notebook-style !pip install commands.

    Args:
        code (str): The code to analyze.

    Returns:
        tuple[list[str], str]: A tuple containing:
            1. List of Python packages extracted from pip install commands in comments
            2. Code with the pip install comments removed
    """
    python_packages = []
    cleaned_lines = []

    # Regex patterns to match pip install commands in comments and Jupyter-style commands
    pip_patterns = [
        # Comments with pip install
        r"#\s*(?:pip|pip3|python -m pip)\s+install\s+(?:(?:--upgrade|--user|--no-cache-dir|-U)\s+)*([^-\s][\w\-\[\]<>=~\.]+(?:\s+[^-\s][\w\-\[\]<>=~\.]+)*)",
        # Jupyter-style !pip install
        r"!\s*(?:pip|pip3|python -m pip)\s+install\s+(?:(?:--upgrade|--user|--no-cache-dir|-U)\s+)*([^-\s][\w\-\[\]<>=~\.]+(?:\s+[^-\s][\w\-\[\]<>=~\.]+)*)",
        # Requirements file style pip install
        r"(?:#|!)\s*(?:pip|pip3|python -m pip)\s+install\s+(?:-r\s+[\w\-\.\/]+\s+)*([^-\s][\w\-\[\]<>=~\.]+(?:\s+[^-\s][\w\-\[\]<>=~\.]+)*)",
    ]

    # Process each line
    for line in code.splitlines():
        matched = False
        for pattern in pip_patterns:
            match = re.search(pattern, line)
            if match:
                matched = True
                # Extract packages from the command
                pkgs = match.group(1).strip().split()
                # Clean package names (remove version specifiers)
                cleaned_pkgs = [
                    pkg.split("==")[0].split(">=")[0].split("<=")[0].split("~=")[0]
                    for pkg in pkgs
                ]
                python_packages.extend(cleaned_pkgs)

                # Remove the pip install command from the line
                cleaned_line = line[: match.start()].rstrip()
                if cleaned_line:  # Only add non-empty lines
                    cleaned_lines.append(cleaned_line)
                break

        if not matched:
            cleaned_lines.append(line)

    # Remove duplicates while preserving order
    python_packages = list(dict.fromkeys(python_packages))

    return python_packages, "\n".join(cleaned_lines)


def extract_code_from_markdown(
    message: str, enable_auto_env: bool = False
) -> tuple[str, str, tuple[list[str], list[str]], SandboxEnvironment | None] | None:
    """
    Extracts code from a markdown message by parsing code blocks directly.
    Determines sandbox environment based on code content and frameworks used.

    Returns:
        tuple[str, str, tuple[list[str], list[str]], SandboxEnvironment | None]: A tuple:
            1. code - the longest code block found
            2. code language
            3. sandbox python and npm dependencies (extracted using static analysis)
            4. sandbox environment determined from code content
    """
    code_block_regex = r"```(?P<code_lang>[\w\+\#\-\.]*)?[ \t]*\r?\n?(?P<code>.*?)```"
    matches = list(re.finditer(code_block_regex, message, re.DOTALL))

    if not matches:
        return None

    # Define a low-priority list for certain languages
    low_priority_languages = ["bash", "shell", "sh", "zsh", "powershell", "pwsh", ""]

    # Find the main code block by avoiding low-priority languages
    main_code = None
    main_code_lang = None
    for match in matches:
        code = match.group("code").strip()
        code_lang = (match.group("code_lang") or "").lower()
        if code_lang not in low_priority_languages:
            main_code = code
            main_code_lang = code_lang
            break

    # Fallback to the longest code block if all are low-priority
    if not main_code:
        longest_match = max(matches, key=lambda m: len(m.group("code")))
        main_code = longest_match.group("code").strip()
        main_code_lang = (longest_match.group("code_lang") or "").lower()

    # Define language prefixes for each environment
    python_prefixes = ["py", "ipython", "pygame", "gradio", "streamlit", "nicegui"]
    vue_prefixes = ["vue"]
    html_prefixes = ["html", "xhtml", "htm"]
    react_prefixes = ["react", "next"]
    js_prefixes = ["js", "javascript", "jsx", "coffee", "ecma", "node", "es"]
    ts_prefixes = ["ts", "typescript", "tsx"]

    # Extract package dependencies from the main program
    python_packages: list[str] = []
    npm_packages: list[str] = []

    # Helper function to check if any prefix matches
    def matches_prefix(lang: str, prefixes: list[str]) -> bool:
        return any(lang.lower().startswith(prefix) for prefix in prefixes)

    if matches_prefix(main_code_lang, python_prefixes):
        python_packages = extract_python_imports(main_code)
<<<<<<< HEAD
        extra_python_packages, clean_code = extract_inline_pip_install_commands(
            main_code
        )
=======
        extra_python_packages, main_code = extract_inline_pip_install_commands(main_code)
>>>>>>> 82904781
        python_packages.extend(extra_python_packages)
        sandbox_env_name = determine_python_environment(main_code, python_packages)
    elif matches_prefix(main_code_lang, vue_prefixes):
        npm_packages = extract_js_imports(main_code)
        sandbox_env_name = SandboxEnvironment.VUE
        main_code_lang = detect_js_ts_code_lang(main_code)
    elif matches_prefix(main_code_lang, html_prefixes) or (
        "<!DOCTYPE html>" in main_code or "<html" in main_code
    ):
        sandbox_env_name = SandboxEnvironment.HTML
        main_code_lang = "html"
    elif matches_prefix(main_code_lang, react_prefixes):
        npm_packages = extract_js_imports(main_code)
        sandbox_env_name = SandboxEnvironment.REACT
        main_code_lang = detect_js_ts_code_lang(main_code)
    elif matches_prefix(main_code_lang, js_prefixes):
        main_code_lang = "javascript"
        npm_packages = extract_js_imports(main_code)
        sandbox_env_name = determine_js_environment(main_code, npm_packages)
    elif matches_prefix(main_code_lang, ts_prefixes):
        main_code_lang = "typescript"
        npm_packages = extract_js_imports(main_code)
        sandbox_env_name = determine_js_environment(main_code, npm_packages)
    else:
        sandbox_env_name = None

    all_python_packages: Set[str] = set(python_packages)
    all_npm_packages: Set[str] = set(npm_packages)

    for match in matches:
        code = match.group("code").strip()
        if code != main_code:
            (
                install_python_packages,
                install_npm_packages,
            ) = extract_installation_commands(code)
            all_python_packages.update(install_python_packages)
            all_npm_packages.update(install_npm_packages)

    return (
        main_code,
        main_code_lang,
        (list(all_python_packages), list(all_npm_packages)),
        sandbox_env_name,
    )


def create_placeholder_svg_data_url(width: int, height: int) -> str:
    """
    Create a data URL for a placeholder image with given dimensions.
    Uses SVG to create an elegant placeholder.

    Args:
        width: Width of the placeholder image
        height: Height of the placeholder image

    Returns:
        str: Data URL containing the SVG image
    """
    # Create SVG with gradient background and text
    svg = f"""<svg width="{width}" height="{height}" xmlns="http://www.w3.org/2000/svg">
        <defs>
            <linearGradient id="bg" x1="0%" y1="0%" x2="100%" y2="100%">
                <stop offset="0%" style="stop-color:#F3F4F6"/>
                <stop offset="100%" style="stop-color:#E5E7EB"/>
            </linearGradient>
        </defs>
        <rect width="100%" height="100%" fill="url(#bg)"/>
        <text
            x="50%"
            y="50%"
            font-family="system-ui, -apple-system, BlinkMacSystemFont, 'Segoe UI', Roboto, sans-serif"
            font-size="{min(width, height) // 14}"
            fill="#94A3B8"
            font-weight="300"
            letter-spacing="0.05em"
            text-anchor="middle"
            dominant-baseline="middle">
            <tspan x="50%" dy="-1em">{width}</tspan>
            <tspan x="50%" dy="1.4em" font-size="{min(width, height) // 16}">×</tspan>
            <tspan x="50%" dy="1.4em">{height}</tspan>
        </text>
    </svg>"""

    # Convert to base64 data URL
    encoded_svg = base64.b64encode(svg.encode()).decode()
    return f"data:image/svg+xml;base64,{encoded_svg}"


def replace_placeholder_urls(code: str) -> str:
    """
    Replace placeholder image URLs with SVG data URLs.
    Only replaces exact matches of "/api/placeholder/{width}/{height}".

    Args:
        code: The source code containing placeholder URLs

    Returns:
        str: Code with placeholder URLs replaced with data URLs
    """

    def replacer(match: re.Match) -> str:
        # Extract width and height from the URL using capturing groups
        width = int(match.group(1))
        height = int(match.group(2))
        print(f"Replacing placeholder URL with SVG: {width}x{height}")
        data_url = create_placeholder_svg_data_url(width, height)
        return data_url

    # Regular expression pattern to match placeholder URLs
    pattern = r"/api/placeholder/(\d+)/(\d+)"

    # Replace all occurrences
    return re.sub(pattern, replacer, code)


def render_result(result):
    if result.png:
        if isinstance(result.png, str):
            img_str = result.png
        else:
            img_str = base64.b64encode(result.png).decode()
        return f"![png image](data:image/png;base64,{img_str})"
    elif result.jpeg:
        if isinstance(result.jpeg, str):
            img_str = result.jpeg
        else:
            img_str = base64.b64encode(result.jpeg).decode()
        return f"![jpeg image](data:image/jpeg;base64,{img_str})"
    elif result.svg:
        if isinstance(result.svg, str):
            svg_data = result.svg
        else:
            svg_data = result.svg.decode()
        svg_base64 = base64.b64encode(svg_data.encode()).decode()
        return f"![svg image](data:image/svg+xml;base64,{svg_base64})"
    elif result.html:
        return result.html
    elif result.markdown:
        return f"```markdown\n{result.markdown}\n```"
    elif result.latex:
        return f"```latex\n{result.latex}\n```"
    elif result.json:
        return f"```json\n{result.json}\n```"
    elif result.javascript:
        return result.javascript  # Return raw JavaScript
    else:
        return str(result)


def install_pip_dependencies(sandbox: Sandbox, dependencies: list[str]):
    """
    Install pip dependencies in the sandbox.
    """

    stderr = ""
    if not dependencies:
        return

    def log_output(message):
        print(f"pip: {message}")
        nonlocal stderr
        stderr += message

    for dependency in dependencies:
        try:
            sandbox.commands.run(
                f"uv pip install --system {dependency}",
                timeout=60 * 3,
                on_stdout=log_output,
                on_stderr=log_output,
            )
        except Exception as e:
            continue


def install_npm_dependencies(sandbox: Sandbox, dependencies: list[str]):
    """
    Install npm dependencies in the sandbox.
    """
    if not dependencies:
        return
    sandbox.commands.run(
        f"npm install {' '.join(dependencies)}",
        timeout=60 * 3,
        on_stdout=lambda message: print(message),
        on_stderr=lambda message: print(message),
    )


def run_background_command_with_timeout(
    sandbox: Sandbox,
    command: str,
    timeout: int = 5,
) -> tuple[bool, str]:
    """
    Run a command in the background and wait for a short time to check for startup errors.

    Args:
        sandbox: The sandbox instance
        command: The command to run
        timeout: How long to wait for startup errors (in seconds)

    Returns:
        tuple[bool, str]: (success, stderr)
        - success: True if the command started successfully
        - stderr: Any error output collected
    """
    stderr = ""

    def collect_stderr(message):
        nonlocal stderr
        stderr += message

    cmd = sandbox.commands.run(
        command,
        timeout=60 * 3,  # Overall timeout for the command
        background=True,
        on_stderr=lambda message: collect_stderr(message),
    )

    def wait_for_command(result_queue):
        nonlocal stderr
        try:
            result = cmd.wait()
            if result.stderr:
                stderr += result.stderr
            result_queue.put(stderr)
        except ReadTimeout:
            result_queue.put(stderr)
        except CommandExitException as e:
            stderr += "".join(e.stderr)
            result_queue.put(stderr)
<<<<<<< HEAD

=======
        except TimeoutException as e:
            return
    
>>>>>>> 82904781
    # Create a queue to store the result
    result_queue = queue.Queue()

    # Create a thread to wait for the command
    wait_thread = threading.Thread(target=wait_for_command, args=(result_queue,))
    wait_thread.start()
    # Wait for the thread to complete or timeout
    wait_thread.join(timeout)

    if wait_thread.is_alive():
        # Timeout occurred
        return stderr
    else:
        return result_queue.get()


def run_code_interpreter(
    code: str, code_language: str | None, code_dependencies: tuple[list[str], list[str]]
) -> str:
    """
    Executes the provided code within a sandboxed environment and returns the output.

    Args:
        code (str): The code to be executed.
    """
    sandbox = CodeSandbox(
        api_key=E2B_API_KEY,
    )

    sandbox.commands.run(
        "pip install uv",
        timeout=60 * 3,
        on_stderr=lambda message: print(message),
    )

    python_dependencies, npm_dependencies = code_dependencies
    install_pip_dependencies(sandbox, python_dependencies)
    install_npm_dependencies(sandbox, npm_dependencies)

    execution = sandbox.run_code(code=code, language=code_language)

    # collect stdout, stderr from sandbox
    stdout = "\n".join(execution.logs.stdout)
    stderr = "\n".join(execution.logs.stderr)
    if execution.error:
        stderr += f"\n{execution.error.name}: {execution.error.value}"
    output = ""
    if stdout:
        output += f"### Stdout:\n```\n{stdout}\n```\n\n"

    results = []
    for result in execution.results:
        if result.html or result.javascript:
            # TODO: fix this
            continue
            # with open('html_code.html', 'w') as f:
            #     f.write(result.html)
            # url, _ = run_html_sandbox(result.html, ([], extract_js_imports(result.html)))
        else:
            rendered_result = render_result(result)
            results.append(rendered_result)
    if results:
        output += "\n### Results:\n" + "\n".join(results)

    return output, "" if output else stderr


def run_html_sandbox(code: str, code_dependencies: tuple[list[str], list[str]]) -> tuple[str, str, tuple[bool, str]]:
    """
    Executes the provided code within a sandboxed environment and returns the output.

    Args:
        code (str): The code to be executed.

    Returns:
        url for remote sandbox
    """
    sandbox = Sandbox(api_key=E2B_API_KEY)

    python_dependencies, npm_dependencies = code_dependencies
    install_pip_dependencies(sandbox, python_dependencies)
    install_npm_dependencies(sandbox, npm_dependencies)

    # replace placeholder URLs with SVG data URLs
    code = replace_placeholder_urls(code)

    sandbox.files.make_dir("myhtml")
    file_path = "~/myhtml/main.html"
    sandbox.files.write(path=file_path, data=code, request_timeout=60)

    stderr = run_background_command_with_timeout(
        sandbox,
        "python -m http.server 3000",
        timeout=3,
    )

    host = sandbox.get_host(3000)
<<<<<<< HEAD
    url = f"https://{host}"
    return url + "/myhtml/main.html", stderr
=======

    sandbox_url = f"https://{host}" + '/myhtml/main.html'
    return (sandbox_url, sandbox.sandbox_id, stderr)
>>>>>>> 82904781


def run_react_sandbox(code: str, code_dependencies: tuple[list[str], list[str]]) -> tuple[str, str]:
    """
    Executes the provided code within a sandboxed environment and returns the output.

    Args:
        code (str): The code to be executed.

    Returns:
        url for remote sandbox
    """
    sandbox = create_sandbox(
        template="nextjs-developer",
<<<<<<< HEAD
        metadata={"template": "nextjs-developer"},
        api_key=E2B_API_KEY,
=======
>>>>>>> 82904781
    )

    python_dependencies, npm_dependencies = code_dependencies

    # Stream logs for Python dependencies
    if python_dependencies:
        print("Installing Python dependencies...")
        install_pip_dependencies(sandbox, python_dependencies)
        print("Python dependencies installed.")

    # Stream logs for NPM dependencies
    if npm_dependencies:
        print("Installing NPM dependencies...")
        install_npm_dependencies(sandbox, npm_dependencies)
        print("NPM dependencies installed.")

    # replace placeholder URLs with SVG data URLs
    code = replace_placeholder_urls(code)

    # set up the sandbox
    print("Setting up sandbox directory structure...")
    sandbox.files.make_dir("pages")
    file_path = "~/pages/index.tsx"
    sandbox.files.write(path=file_path, data=code, request_timeout=60)
    print("Code files written successfully.")

    # get the sandbox url
    print("Starting development server...")
    sandbox_url = "https://" + sandbox.get_host(3000)
    print(f"Sandbox URL ready: {sandbox_url}")
<<<<<<< HEAD

    return sandbox_url
=======
>>>>>>> 82904781

    return (sandbox_url, sandbox.sandbox_id)


def run_vue_sandbox(code: str, code_dependencies: tuple[list[str], list[str]]) -> tuple[str, str]:
    """
    Executes the provided Vue code within a sandboxed environment and returns the output.

    Args:
        code (str): The Vue code to be executed.

    Returns:
        url for remote sandbox
    """
    sandbox = create_sandbox(
        template="vue-developer",
<<<<<<< HEAD
        metadata={"template": "vue-developer"},
        api_key=E2B_API_KEY,
=======
>>>>>>> 82904781
    )

    # replace placeholder URLs with SVG data URLs
    code = replace_placeholder_urls(code)

    # Set up the sandbox
    file_path = "~/app.vue"
    sandbox.files.write(path=file_path, data=code, request_timeout=60)

    python_dependencies, npm_dependencies = code_dependencies
    install_pip_dependencies(sandbox, python_dependencies)
    install_npm_dependencies(sandbox, npm_dependencies)

    # Get the sandbox URL
<<<<<<< HEAD
    sandbox_url = "https://" + sandbox.get_host(3000)
    return sandbox_url


def run_pygame_sandbox(
    code: str, code_dependencies: tuple[list[str], list[str]]
) -> str:
=======
    sandbox_url = 'https://' + sandbox.get_host(3000)
    return (sandbox_url, sandbox.sandbox_id)


def run_pygame_sandbox(code: str, code_dependencies: tuple[list[str], list[str]]) -> tuple[str, str, tuple[bool, str]]:
>>>>>>> 82904781
    """
    Executes the provided code within a sandboxed environment and returns the output.

    Args:
        code (str): The code to be executed.

    Returns:
        url for remote sandbox
    """
    sandbox = Sandbox(api_key=E2B_API_KEY)

    sandbox.files.make_dir("mygame")
    file_path = "~/mygame/main.py"
    sandbox.files.write(path=file_path, data=code, request_timeout=60)

    setup_commands = ["pip install uv", "uv pip install --system pygame pygbag black"]
    for command in setup_commands:
        sandbox.commands.run(
            command,
            timeout=60 * 3,
        )

    python_dependencies, npm_dependencies = code_dependencies
    install_pip_dependencies(sandbox, python_dependencies)
    install_npm_dependencies(sandbox, npm_dependencies)

    # build the pygame code
    sandbox.commands.run(
        "pygbag --build ~/mygame",
        timeout=60 * 5,
    )

    stderr = run_background_command_with_timeout(
        sandbox,
        "python -m http.server 3000",
        timeout=5,
    )

    host = sandbox.get_host(3000)
<<<<<<< HEAD
    url = f"https://{host}"
    return url + "/mygame/build/web/", stderr


def run_nicegui_sandbox(
    code: str, code_dependencies: tuple[list[str], list[str]]
) -> str:
=======
    sandbox_url =  f"https://{host}" + '/mygame/build/web/'
    return (sandbox_url, sandbox.sandbox_id, stderr)


def run_nicegui_sandbox(code: str, code_dependencies: tuple[list[str], list[str]]) -> tuple[str, str, tuple[bool, str]]:
>>>>>>> 82904781
    """
    Executes the provided code within a sandboxed environment and returns the output.

    Args:
        code (str): The code to be executed.

    Returns:
        url for remote sandbox
    """
    sandbox = Sandbox(api_key=E2B_API_KEY)

    setup_commands = [
        "uv pip install --system --upgrade nicegui",
    ]
    for command in setup_commands:
        sandbox.commands.run(
            command,
            timeout=60 * 3,
        )

    sandbox.files.make_dir("mynicegui")
    file_path = "~/mynicegui/main.py"
    sandbox.files.write(path=file_path, data=code, request_timeout=60)

    python_dependencies, npm_dependencies = code_dependencies
    install_pip_dependencies(sandbox, python_dependencies)
    install_npm_dependencies(sandbox, npm_dependencies)

    stderr = run_background_command_with_timeout(
        sandbox,
        "python ~/mynicegui/main.py",
        timeout=5,
    )

    host = sandbox.get_host(port=8080)

    sandbox_url = f"https://{host}"
    return (sandbox_url, sandbox.sandbox_id, stderr)

<<<<<<< HEAD
def run_gradio_sandbox(
    code: str, code_dependencies: tuple[list[str], list[str]]
) -> str:
=======

def run_gradio_sandbox(code: str, code_dependencies: tuple[list[str], list[str]]) -> tuple[str, str, tuple[bool, str]]:
>>>>>>> 82904781
    """
    Executes the provided code within a sandboxed environment and returns the output.

    Args:
        code (str): The code to be executed.

    Returns:
        url for remote sandbox and sandbox id
    """
    sandbox = Sandbox(api_key=E2B_API_KEY)

    setup_commands = ["pip install uv", "uv pip install --system gradio"]
    for command in setup_commands:
        sandbox.commands.run(
            command,
            timeout=60 * 3,
        )

    file_path = "~/app.py"
    sandbox.files.write(path=file_path, data=code, request_timeout=60)

    python_dependencies, npm_dependencies = code_dependencies
    install_pip_dependencies(sandbox, python_dependencies)
    install_npm_dependencies(sandbox, npm_dependencies)

    stderr = run_background_command_with_timeout(
        sandbox,
        "python ~/app.py",
        timeout=5,
    )

<<<<<<< HEAD
    sandbox_url = "https://" + sandbox.get_host(7860)
    return sandbox_url, stderr
=======
    sandbox_url = 'https://' + sandbox.get_host(7860)
>>>>>>> 82904781

    return (sandbox_url, sandbox.sandbox_id, stderr)

<<<<<<< HEAD
def run_streamlit_sandbox(
    code: str, code_dependencies: tuple[list[str], list[str]]
) -> str:
=======

def run_streamlit_sandbox(code: str, code_dependencies: tuple[list[str], list[str]]) -> tuple[str, str, tuple[bool, str]]:
>>>>>>> 82904781
    sandbox = Sandbox(api_key=E2B_API_KEY)

    setup_commands = ["pip install uv", "uv pip install --system streamlit"]
    for command in setup_commands:
        sandbox.commands.run(
            command,
            timeout=60 * 3,
        )

    sandbox.files.make_dir("mystreamlit")
    file_path = "~/mystreamlit/app.py"
    sandbox.files.write(path=file_path, data=code, request_timeout=60)

    python_dependencies, npm_dependencies = code_dependencies
    install_pip_dependencies(sandbox, python_dependencies)
    install_npm_dependencies(sandbox, npm_dependencies)

    stderr = run_background_command_with_timeout(
        sandbox,
        "streamlit run ~/mystreamlit/app.py --server.port 8501 --server.headless true",
        timeout=5,
    )

    host = sandbox.get_host(port=8501)
    url = f"https://{host}"
    return (url, sandbox.sandbox_id, stderr)


def on_edit_code(
    state,
    sandbox_state: ChatbotSandboxState,
    sandbox_output: gr.Markdown,
    sandbox_ui: SandboxComponent,
    sandbox_code: str,
    sandbox_dependency: gr.Dataframe,  # Add this
) -> Generator[tuple[Any, Any, Any], None, None]:
    """
    Gradio Handler when code is edited manually by users.
    """
    if sandbox_state["enable_sandbox"] is False:
        yield None, None, None
        return
    # Update dependencies from the dataframe
    python_deps = []
    npm_deps = []
    for row in sandbox_dependency.value:
        if row[0] == "python" and row[1]:
            dep = row[1]
            if row[2]:  # If version is specified
                dep += f"=={row[2]}"
            python_deps.append(dep)
        elif row[0] == "npm" and row[1]:
            dep = row[1]
            if row[2]:  # If version is specified
                dep += f"@{row[2]}"
            npm_deps.append(dep)
    if (
        len(sandbox_code.strip()) == 0
        or sandbox_code == sandbox_state["code_to_execute"]
    ):
        yield gr.skip(), gr.skip(), gr.skip()
        return
    sandbox_state["code_to_execute"] = sandbox_code
    sandbox_state["code_dependencies"] = (python_deps, npm_deps)
    sandbox_state["code_to_execute"] = sandbox_code
    yield from on_run_code(
        state,
        sandbox_state,
        sandbox_output,
        sandbox_ui,
        sandbox_code,
        sandbox_dependency,
    )


def on_click_code_message_run(
    state,
    sandbox_state: ChatbotSandboxState,
    sandbox_output: gr.Markdown,
    sandbox_ui: SandboxComponent,
    sandbox_code: str,
    sandbox_dependency: gr.Dataframe,
    evt: gr.SelectData,
) -> Generator[SandboxGradioSandboxComponents, None, None]:
    """
    Gradio Handler when run code button in message is clicked. Update Sandbox components.
    """
    if sandbox_state["enable_sandbox"] is False:
        yield None, None, None
        return
    if not evt.value.endswith(RUN_CODE_BUTTON_HTML):
        yield gr.skip(), gr.skip(), gr.skip()
        return

    message = evt.value.replace(RUN_CODE_BUTTON_HTML, "").strip()
    extract_result = extract_code_from_markdown(
        message=message,
        enable_auto_env=sandbox_state["sandbox_environment"] == SandboxEnvironment.AUTO,
    )
    if extract_result is None:
        yield gr.skip(), gr.skip(), gr.skip()
        return
    code, code_language, code_dependencies, env_selection = extract_result

    if (
        sandbox_state["code_to_execute"] == code
        and sandbox_state["code_language"] == code_language
        and sandbox_state["code_dependencies"] == code_dependencies
    ):
        # skip if no changes
        yield gr.skip(), gr.skip(), gr.skip()
        return

    if code_language == "tsx":
        code_language = "typescript"
    code_language = (
        code_language.lower()
        if code_language
        and code_language.lower(
            # ensure gradio supports the code language
        )
        in VALID_GRADIO_CODE_LANGUAGES
        else None
    )

    sandbox_state["code_to_execute"] = code
    sandbox_state["code_language"] = code_language
    sandbox_state["code_dependencies"] = code_dependencies
    if sandbox_state["sandbox_environment"] == SandboxEnvironment.AUTO:
        sandbox_state["auto_selected_sandbox_environment"] = env_selection
    yield from on_run_code(
        state,
        sandbox_state,
        sandbox_output,
        sandbox_ui,
        sandbox_code,
        sandbox_dependency,
    )


def on_run_code(
    state,
    sandbox_state: ChatbotSandboxState,
    sandbox_output: gr.Markdown,
    sandbox_ui: SandboxComponent,
    sandbox_code: str,
    sandbox_dependency: gr.Dataframe,
) -> Generator[tuple[Any, Any, Any, Any], None, None]:
    """
    gradio fn when run code button is clicked. Update Sandbox components.
    """
    if sandbox_state["enable_sandbox"] is False:
        yield None, None, None, None
        return

    # validate e2b api key
    if not E2B_API_KEY:
        raise ValueError("E2B_API_KEY is not set in env vars.")

    code, code_language = (
        sandbox_state["code_to_execute"],
        sandbox_state["code_language"],
    )
    if code is None or code_language is None:
        yield None, None, None, None
        return

    if code_language == "tsx":
        code_language = "typescript"
    code_language = (
        code_language.lower()
        if code_language
        and code_language.lower(
            # ensure gradio supports the code language
        )
        in VALID_GRADIO_CODE_LANGUAGES
        else None
    )
    python_deps, npm_deps = sandbox_state.get("code_dependencies", ([], []))

    # Initialize output with loading message
    output_text = "### Sandbox Execution Log\n\n"
    yield (
        gr.Markdown(
            value=output_text + "🔄 Initializing sandbox environment...", visible=True
        ),
        SandboxComponent(visible=False),
        gr.Code(value=code, language=code_language, visible=True),
        gr.skip(),  # For sandbox_dependency
    )

    sandbox_env = sandbox_state["auto_selected_sandbox_environment"]
    code_dependencies = sandbox_state["code_dependencies"]

    def update_output(message: str, clear_output: bool = False):
        nonlocal output_text
        if clear_output:
            output_text = ""
        output_text += f"\n{message}"
        return (
            gr.Markdown(value=output_text, visible=True, sanitize_html=False),
            gr.skip(),
            gr.skip(),
            gr.skip(),
        )

    sandbox_id = None
    match sandbox_env:
        case SandboxEnvironment.HTML:
            yield update_output("🔄 Setting up HTML sandbox...")
<<<<<<< HEAD
            url, stderr = run_html_sandbox(
                code=code, code_dependencies=code_dependencies
            )
=======
            sandbox_url, sandbox_id, stderr = run_html_sandbox(code=code, code_dependencies=code_dependencies)
>>>>>>> 82904781
            if stderr:
                yield update_output("❌ HTML sandbox failed to run!", clear_output=True)
                yield update_output(f"### Stderr:\n```\n{stderr}\n```\n\n")
            else:
                yield update_output("✅ HTML sandbox ready!", clear_output=True)
                yield (
                    gr.Markdown(value=output_text, visible=True),
                    SandboxComponent(
                        value=(sandbox_url, True, []),
                        label="Example",
                        visible=True,
                        key="newsandbox",
                    ),
                    gr.skip(),
                )
        case SandboxEnvironment.REACT:
            yield update_output("🔄 Setting up React sandbox...")
            sandbox_url, sandbox_id = run_react_sandbox(code=code, code_dependencies=code_dependencies)
            yield update_output("✅ React sandbox ready!", clear_output=True)
            yield (
                gr.Markdown(value=output_text, visible=True),
                SandboxComponent(
                    value=(sandbox_url, True, []),
                    label="Example",
                    visible=True,
                    key="newsandbox",
                ),
                gr.skip(),
            )
        case SandboxEnvironment.VUE:
            yield update_output("🔄 Setting up Vue sandbox...")
            sandbox_url, sandbox_id = run_vue_sandbox(code=code, code_dependencies=code_dependencies)
            yield update_output("✅ Vue sandbox ready!", clear_output=True)
            yield (
                gr.Markdown(value=output_text, visible=True),
                SandboxComponent(
                    value=(url, True, []),
                    label="Example",
                    visible=True,
                    key="newsandbox",
                ),
                gr.skip(),
            )
        case SandboxEnvironment.PYGAME:
            yield update_output("🔄 Setting up PyGame sandbox...")
<<<<<<< HEAD
            yield update_output("⚙️ Installing PyGame dependencies...")
            url, stderr = run_pygame_sandbox(
                code=code, code_dependencies=code_dependencies
            )
=======
            sandbox_url, sandbox_id, stderr = run_pygame_sandbox(code=code, code_dependencies=code_dependencies)
>>>>>>> 82904781
            if stderr:
                yield update_output("❌ PyGame sandbox failed to run!", clear_output=True)
                yield update_output(f"### Stderr:\n```\n{stderr}\n```\n\n")
            else:
                yield update_output("✅ PyGame sandbox ready!", clear_output=True)
                yield (
                    gr.Markdown(value=output_text, visible=True),
                    SandboxComponent(
<<<<<<< HEAD
                        value=(url, code),
=======
                        value=(sandbox_url, True, []),
>>>>>>> 82904781
                        label="Example",
                        visible=True,
                        key="newsandbox",
                    ),
                    gr.skip(),
<<<<<<< HEAD
                )
        case SandboxEnvironment.GRADIO:
            yield update_output("🔄 Setting up Gradio sandbox...")
            yield update_output("⚙️ Installing Gradio dependencies...")
            url, stderr = run_gradio_sandbox(
                code=code, code_dependencies=code_dependencies
            )
=======
            )
        case SandboxEnvironment.GRADIO:
            yield update_output("🔄 Setting up Gradio sandbox...")
            sandbox_url, sandbox_id, stderr = run_gradio_sandbox(code=code, code_dependencies=code_dependencies)
>>>>>>> 82904781
            if stderr:
                yield update_output("❌ Gradio sandbox failed to run!", clear_output=True)
                yield update_output(f"### Stderr:\n```\n{stderr}\n```\n\n")
            else:
                yield update_output("✅ Gradio sandbox ready!", clear_output=True)
                yield (
                    gr.Markdown(value=output_text, visible=True),
                    SandboxComponent(
                        value=(sandbox_url, True, []),
                        label="Example",
                        visible=True,
                        key="newsandbox",
                    ),
                    gr.skip(),
                )
        case SandboxEnvironment.STREAMLIT:
            yield update_output("🔄 Setting up Streamlit sandbox...")
<<<<<<< HEAD
            yield update_output("⚙️ Installing Streamlit dependencies...")
            url, stderr = run_streamlit_sandbox(
                code=code, code_dependencies=code_dependencies
            )
=======
            sandbox_url, sandbox_id, stderr = run_streamlit_sandbox(code=code, code_dependencies=code_dependencies)
>>>>>>> 82904781
            if stderr:
                yield update_output("❌ Streamlit sandbox failed to run!", clear_output=True)
                yield update_output(f"### Stderr:\n```\n{stderr}\n```\n\n")
            else:
                yield update_output("✅ Streamlit sandbox ready!", clear_output=True)
                yield (
                    gr.Markdown(value=output_text, visible=True),
                    SandboxComponent(
                        value=(sandbox_url, True, []),
                        label="Example",
                        visible=True,
                        key="newsandbox",
                    ),
                    gr.skip(),
                )
        case SandboxEnvironment.NICEGUI:
            yield update_output("🔄 Setting up NiceGUI sandbox...")
            sandbox_url, sandbox_id = run_nicegui_sandbox(code=code, code_dependencies=code_dependencies)
            yield update_output("✅ NiceGUI sandbox ready!", clear_output=True)
            yield (
                gr.Markdown(value=output_text, visible=True),
                SandboxComponent(
                    value=(sandbox_url, True, []),
                    label="Example",
                    visible=True,
                    key="newsandbox",
                ),
                gr.skip(),
            )
        case SandboxEnvironment.PYTHON_CODE_INTERPRETER:
            yield update_output("🔄 Running Python Code Interpreter...", clear_output=True)
            output, stderr = run_code_interpreter(
                code=code, code_language="python", code_dependencies=code_dependencies
            )
            if stderr:
                yield update_output("❌ Python Code Interpreter failed to run!", clear_output=True)
                yield update_output(f"### Stderr:\n```\n{stderr}\n```\n\n")
            else:
                yield update_output("✅ Code execution complete!", clear_output=True)
                yield (
                    gr.Markdown(
                        value=output_text + "\n\n" + output,
                        sanitize_html=False,
                        visible=True,
                    ),
                    SandboxComponent(
                        value=('', False, []),
                        label="Example",
                        visible=False,
                        key="newsandbox",
                    ),
                    gr.skip(),
                )
        case SandboxEnvironment.JAVASCRIPT_CODE_INTERPRETER:
            yield update_output("🔄 Running JavaScript Code Interpreter...", clear_output=True)
            output, stderr = run_code_interpreter(
                code=code,
                code_language="javascript",
                code_dependencies=code_dependencies,
            )
            if stderr:
                yield update_output("❌ JavaScript Code Interpreter failed to run!", clear_output=True)
                yield update_output(f"### Stderr:\n```\n{stderr}\n```\n\n")
            else:
                yield update_output("✅ Code execution complete!", clear_output=True)
                yield (
                    gr.Markdown(value=output_text + "\n\n" + output, visible=True),
                    SandboxComponent(
                        value=("", ""),
                        label="Example",
                        visible=False,
                        key="newsandbox",
                    ),
                    gr.skip(),
                )
        case _:
            yield (
                gr.Markdown(value=code, visible=True),
                SandboxComponent(
                    value=('', False, []),
                    label="Example",
                    visible=False,
                    key="newsandbox",
                ),
                gr.skip(),
            )

<<<<<<< HEAD
=======
    if sandbox_id:
        sandbox_state['sandbox_id'] = sandbox_id

>>>>>>> 82904781

def extract_installation_commands(code: str) -> tuple[list[str], list[str]]:
    """
    Extracts package installation commands from the code block.

    Args:
        code (str): The code block to analyze.

    Returns:
        tuple[list[str], list[str]]: A tuple containing two lists:
            1. Python packages from pip install commands.
            2. npm packages from npm install commands.
    """
    python_packages = []
    npm_packages = []

    # Regex patterns to find pip and npm install commands
    # Match pip install with various forms (pip, pip3, python -m pip)
    pip_patterns = [
        r"(?:pip|pip3|python -m pip)\s+install\s+(?:(?:--upgrade|--user|--no-cache-dir|-U)\s+)*([^-\s][\w\-\[\]<>=~\.]+(?:\s+[^-\s][\w\-\[\]<>=~\.]+)*)",
        r"(?:pip|pip3|python -m pip)\s+install\s+(?:-r\s+[\w\-\.\/]+\s+)*([^-\s][\w\-\[\]<>=~\.]+(?:\s+[^-\s][\w\-\[\]<>=~\.]+)*)",
    ]

    # Match npm install with various flags
    npm_patterns = [
        r"npm\s+i(?:nstall)?\s+(?:(?:--save|--save-dev|-[SD]|--global|-g)\s+)*([^-\s][\w\-@/\.]+(?:\s+[^-\s][\w\-@/\.]+)*)",
        r"yarn\s+add\s+(?:(?:--dev|-D)\s+)*([^-\s][\w\-@/\.]+(?:\s+[^-\s][\w\-@/\.]+)*)",
    ]

    # Find all pip install commands
    for pattern in pip_patterns:
        matches = re.finditer(pattern, code, re.MULTILINE)
        for match in matches:
            # Split packages and clean each one
            pkgs = match.group(1).strip().split()
            python_packages.extend(
                pkg.split("==")[0].split(">=")[0].split("<=")[0].split("~=")[0]
                for pkg in pkgs
            )

    # Find all npm install commands
    for pattern in npm_patterns:
        matches = re.finditer(pattern, code, re.MULTILINE)
        for match in matches:
            # Split packages and clean each one
            pkgs = match.group(1).strip().split()
            npm_packages.extend(
                pkg.split("@")[0] for pkg in pkgs if not pkg.startswith("@")
            )
            # Handle scoped packages (e.g., @types/node)
            npm_packages.extend(
                f"{pkg.split('/')[0]}/{pkg.split('/')[1].split('@')[0]}"
                for pkg in pkgs
                if pkg.startswith("@") and "/" in pkg
            )

    # Remove duplicates while preserving order
    python_packages = list(dict.fromkeys(python_packages))
    npm_packages = list(dict.fromkeys(npm_packages))

    return python_packages, npm_packages<|MERGE_RESOLUTION|>--- conflicted
+++ resolved
@@ -26,16 +26,8 @@
 from httpcore import ReadTimeout
 import queue
 
-<<<<<<< HEAD
-E2B_API_KEY = os.environ.get("E2B_API_KEY")
-"""
-API key for the e2b API.
-"""
-
-=======
 from .constants import E2B_API_KEY, SANDBOX_TEMPLATE_ID, SANDBOX_NGINX_PORT
 from .sandbox_manager import get_sandbox_app_url, create_sandbox
->>>>>>> 82904781
 
 class SandboxEnvironment(StrEnum):
     AUTO = "Auto"
@@ -362,15 +354,11 @@
     code_dependencies: tuple[list[str], list[str]]
     """
     The code dependencies for the sandbox (python, npm).
-<<<<<<< HEAD
-    """
-=======
     '''
     sandbox_id: str | None
     '''
     The sandbox id. None if no running.
     '''
->>>>>>> 82904781
     btn_list_length: int | None
 
 
@@ -387,12 +375,8 @@
         "code_language": None,
         "code_dependencies": ([], []),
         "enabled_round": 0,
-<<<<<<< HEAD
-        "btn_list_length": btn_list_length,
-=======
         "sandbox_id": None,
         "btn_list_length": btn_list_length
->>>>>>> 82904781
     }
 
 
@@ -925,13 +909,7 @@
 
     if matches_prefix(main_code_lang, python_prefixes):
         python_packages = extract_python_imports(main_code)
-<<<<<<< HEAD
-        extra_python_packages, clean_code = extract_inline_pip_install_commands(
-            main_code
-        )
-=======
         extra_python_packages, main_code = extract_inline_pip_install_commands(main_code)
->>>>>>> 82904781
         python_packages.extend(extra_python_packages)
         sandbox_env_name = determine_python_environment(main_code, python_packages)
     elif matches_prefix(main_code_lang, vue_prefixes):
@@ -1165,13 +1143,9 @@
         except CommandExitException as e:
             stderr += "".join(e.stderr)
             result_queue.put(stderr)
-<<<<<<< HEAD
-
-=======
         except TimeoutException as e:
             return
-    
->>>>>>> 82904781
+
     # Create a queue to store the result
     result_queue = queue.Queue()
 
@@ -1269,14 +1243,9 @@
     )
 
     host = sandbox.get_host(3000)
-<<<<<<< HEAD
-    url = f"https://{host}"
-    return url + "/myhtml/main.html", stderr
-=======
 
     sandbox_url = f"https://{host}" + '/myhtml/main.html'
     return (sandbox_url, sandbox.sandbox_id, stderr)
->>>>>>> 82904781
 
 
 def run_react_sandbox(code: str, code_dependencies: tuple[list[str], list[str]]) -> tuple[str, str]:
@@ -1291,11 +1260,6 @@
     """
     sandbox = create_sandbox(
         template="nextjs-developer",
-<<<<<<< HEAD
-        metadata={"template": "nextjs-developer"},
-        api_key=E2B_API_KEY,
-=======
->>>>>>> 82904781
     )
 
     python_dependencies, npm_dependencies = code_dependencies
@@ -1326,11 +1290,6 @@
     print("Starting development server...")
     sandbox_url = "https://" + sandbox.get_host(3000)
     print(f"Sandbox URL ready: {sandbox_url}")
-<<<<<<< HEAD
-
-    return sandbox_url
-=======
->>>>>>> 82904781
 
     return (sandbox_url, sandbox.sandbox_id)
 
@@ -1347,11 +1306,6 @@
     """
     sandbox = create_sandbox(
         template="vue-developer",
-<<<<<<< HEAD
-        metadata={"template": "vue-developer"},
-        api_key=E2B_API_KEY,
-=======
->>>>>>> 82904781
     )
 
     # replace placeholder URLs with SVG data URLs
@@ -1366,21 +1320,11 @@
     install_npm_dependencies(sandbox, npm_dependencies)
 
     # Get the sandbox URL
-<<<<<<< HEAD
-    sandbox_url = "https://" + sandbox.get_host(3000)
-    return sandbox_url
-
-
-def run_pygame_sandbox(
-    code: str, code_dependencies: tuple[list[str], list[str]]
-) -> str:
-=======
     sandbox_url = 'https://' + sandbox.get_host(3000)
     return (sandbox_url, sandbox.sandbox_id)
 
 
 def run_pygame_sandbox(code: str, code_dependencies: tuple[list[str], list[str]]) -> tuple[str, str, tuple[bool, str]]:
->>>>>>> 82904781
     """
     Executes the provided code within a sandboxed environment and returns the output.
 
@@ -1420,21 +1364,11 @@
     )
 
     host = sandbox.get_host(3000)
-<<<<<<< HEAD
-    url = f"https://{host}"
-    return url + "/mygame/build/web/", stderr
-
-
-def run_nicegui_sandbox(
-    code: str, code_dependencies: tuple[list[str], list[str]]
-) -> str:
-=======
     sandbox_url =  f"https://{host}" + '/mygame/build/web/'
     return (sandbox_url, sandbox.sandbox_id, stderr)
 
 
 def run_nicegui_sandbox(code: str, code_dependencies: tuple[list[str], list[str]]) -> tuple[str, str, tuple[bool, str]]:
->>>>>>> 82904781
     """
     Executes the provided code within a sandboxed environment and returns the output.
 
@@ -1474,14 +1408,8 @@
     sandbox_url = f"https://{host}"
     return (sandbox_url, sandbox.sandbox_id, stderr)
 
-<<<<<<< HEAD
-def run_gradio_sandbox(
-    code: str, code_dependencies: tuple[list[str], list[str]]
-) -> str:
-=======
 
 def run_gradio_sandbox(code: str, code_dependencies: tuple[list[str], list[str]]) -> tuple[str, str, tuple[bool, str]]:
->>>>>>> 82904781
     """
     Executes the provided code within a sandboxed environment and returns the output.
 
@@ -1513,23 +1441,12 @@
         timeout=5,
     )
 
-<<<<<<< HEAD
-    sandbox_url = "https://" + sandbox.get_host(7860)
-    return sandbox_url, stderr
-=======
     sandbox_url = 'https://' + sandbox.get_host(7860)
->>>>>>> 82904781
 
     return (sandbox_url, sandbox.sandbox_id, stderr)
 
-<<<<<<< HEAD
-def run_streamlit_sandbox(
-    code: str, code_dependencies: tuple[list[str], list[str]]
-) -> str:
-=======
 
 def run_streamlit_sandbox(code: str, code_dependencies: tuple[list[str], list[str]]) -> tuple[str, str, tuple[bool, str]]:
->>>>>>> 82904781
     sandbox = Sandbox(api_key=E2B_API_KEY)
 
     setup_commands = ["pip install uv", "uv pip install --system streamlit"]
@@ -1556,7 +1473,6 @@
     host = sandbox.get_host(port=8501)
     url = f"https://{host}"
     return (url, sandbox.sandbox_id, stderr)
-
 
 def on_edit_code(
     state,
@@ -1740,13 +1656,7 @@
     match sandbox_env:
         case SandboxEnvironment.HTML:
             yield update_output("🔄 Setting up HTML sandbox...")
-<<<<<<< HEAD
-            url, stderr = run_html_sandbox(
-                code=code, code_dependencies=code_dependencies
-            )
-=======
             sandbox_url, sandbox_id, stderr = run_html_sandbox(code=code, code_dependencies=code_dependencies)
->>>>>>> 82904781
             if stderr:
                 yield update_output("❌ HTML sandbox failed to run!", clear_output=True)
                 yield update_output(f"### Stderr:\n```\n{stderr}\n```\n\n")
@@ -1792,14 +1702,7 @@
             )
         case SandboxEnvironment.PYGAME:
             yield update_output("🔄 Setting up PyGame sandbox...")
-<<<<<<< HEAD
-            yield update_output("⚙️ Installing PyGame dependencies...")
-            url, stderr = run_pygame_sandbox(
-                code=code, code_dependencies=code_dependencies
-            )
-=======
             sandbox_url, sandbox_id, stderr = run_pygame_sandbox(code=code, code_dependencies=code_dependencies)
->>>>>>> 82904781
             if stderr:
                 yield update_output("❌ PyGame sandbox failed to run!", clear_output=True)
                 yield update_output(f"### Stderr:\n```\n{stderr}\n```\n\n")
@@ -1808,30 +1711,16 @@
                 yield (
                     gr.Markdown(value=output_text, visible=True),
                     SandboxComponent(
-<<<<<<< HEAD
-                        value=(url, code),
-=======
                         value=(sandbox_url, True, []),
->>>>>>> 82904781
                         label="Example",
                         visible=True,
                         key="newsandbox",
                     ),
                     gr.skip(),
-<<<<<<< HEAD
-                )
-        case SandboxEnvironment.GRADIO:
-            yield update_output("🔄 Setting up Gradio sandbox...")
-            yield update_output("⚙️ Installing Gradio dependencies...")
-            url, stderr = run_gradio_sandbox(
-                code=code, code_dependencies=code_dependencies
-            )
-=======
             )
         case SandboxEnvironment.GRADIO:
             yield update_output("🔄 Setting up Gradio sandbox...")
             sandbox_url, sandbox_id, stderr = run_gradio_sandbox(code=code, code_dependencies=code_dependencies)
->>>>>>> 82904781
             if stderr:
                 yield update_output("❌ Gradio sandbox failed to run!", clear_output=True)
                 yield update_output(f"### Stderr:\n```\n{stderr}\n```\n\n")
@@ -1849,14 +1738,7 @@
                 )
         case SandboxEnvironment.STREAMLIT:
             yield update_output("🔄 Setting up Streamlit sandbox...")
-<<<<<<< HEAD
-            yield update_output("⚙️ Installing Streamlit dependencies...")
-            url, stderr = run_streamlit_sandbox(
-                code=code, code_dependencies=code_dependencies
-            )
-=======
             sandbox_url, sandbox_id, stderr = run_streamlit_sandbox(code=code, code_dependencies=code_dependencies)
->>>>>>> 82904781
             if stderr:
                 yield update_output("❌ Streamlit sandbox failed to run!", clear_output=True)
                 yield update_output(f"### Stderr:\n```\n{stderr}\n```\n\n")
@@ -1944,12 +1826,9 @@
                 gr.skip(),
             )
 
-<<<<<<< HEAD
-=======
     if sandbox_id:
         sandbox_state['sandbox_id'] = sandbox_id
 
->>>>>>> 82904781
 
 def extract_installation_commands(code: str) -> tuple[list[str], list[str]]:
     """
