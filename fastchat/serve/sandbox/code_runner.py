--- conflicted
+++ resolved
@@ -717,7 +717,7 @@
     '''
     python_packages = []
     cleaned_lines = []
-    
+
     # Regex patterns to match pip install commands in comments and Jupyter-style commands
     pip_patterns = [
         # Comments with pip install
@@ -727,7 +727,7 @@
         # Requirements file style pip install
         r'(?:#|!)\s*(?:pip|pip3|python -m pip)\s+install\s+(?:-r\s+[\w\-\.\/]+\s+)*([^-\s][\w\-\[\]<>=~\.]+(?:\s+[^-\s][\w\-\[\]<>=~\.]+)*)'
     ]
-    
+
     # Process each line
     for line in code.splitlines():
         matched = False
@@ -740,19 +740,19 @@
                 # Clean package names (remove version specifiers)
                 cleaned_pkgs = [pkg.split('==')[0].split('>=')[0].split('<=')[0].split('~=')[0] for pkg in pkgs]
                 python_packages.extend(cleaned_pkgs)
-                
+
                 # Remove the pip install command from the line
                 cleaned_line = line[:match.start()].rstrip()
                 if cleaned_line:  # Only add non-empty lines
                     cleaned_lines.append(cleaned_line)
                 break
-        
+
         if not matched:
             cleaned_lines.append(line)
-    
+
     # Remove duplicates while preserving order
     python_packages = list(dict.fromkeys(python_packages))
-    
+
     return python_packages, '\n'.join(cleaned_lines)
 
 
@@ -1162,15 +1162,7 @@
     # Stream logs for NPM dependencies
     if npm_dependencies:
         print("Installing NPM dependencies...")
-<<<<<<< HEAD
-
-        sandbox.commands.run(
-            f"npm install {' '.join(npm_dependencies)}",
-            timeout=60 * 3,
-        )
-=======
         install_npm_dependencies(sandbox, npm_dependencies)
->>>>>>> bd00f8ad
         print("NPM dependencies installed.")
 
     # replace placeholder URLs with SVG data URLs
